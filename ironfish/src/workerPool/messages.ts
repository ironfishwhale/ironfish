--- conflicted
+++ resolved
@@ -41,11 +41,6 @@
   | BoxMessageResponse
   | CreateTransactionResponse
   | GetUnspentNotesResponse
-<<<<<<< HEAD
-  | MineHeaderResponse
-=======
-  | JobErrorResponse
->>>>>>> c17a07ec
   | SleepResponse
   | TransactionFeeResponse
   | UnboxMessageResponse